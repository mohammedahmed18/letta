<<<<<<< HEAD
import os

__version__ = "0.7.14"
=======
__version__ = "0.7.29"
>>>>>>> ae85941b

if os.environ.get("LETTA_VERSION"):
    __version__ = os.environ["LETTA_VERSION"]


# import clients
from letta.client.client import RESTClient

# imports for easier access
from letta.schemas.agent import AgentState
from letta.schemas.block import Block
from letta.schemas.embedding_config import EmbeddingConfig
from letta.schemas.enums import JobStatus
from letta.schemas.file import FileMetadata
from letta.schemas.job import Job
from letta.schemas.letta_message import LettaMessage
from letta.schemas.llm_config import LLMConfig
from letta.schemas.memory import ArchivalMemorySummary, BasicBlockMemory, ChatMemory, Memory, RecallMemorySummary
from letta.schemas.message import Message
from letta.schemas.organization import Organization
from letta.schemas.passage import Passage
from letta.schemas.source import Source
from letta.schemas.tool import Tool
from letta.schemas.usage import LettaUsageStatistics
from letta.schemas.user import User<|MERGE_RESOLUTION|>--- conflicted
+++ resolved
@@ -1,10 +1,4 @@
-<<<<<<< HEAD
-import os
-
-__version__ = "0.7.14"
-=======
-__version__ = "0.7.29"
->>>>>>> ae85941b
+__version__ = "0.7.30"
 
 if os.environ.get("LETTA_VERSION"):
     __version__ = os.environ["LETTA_VERSION"]
