import os
import threading
from unittest.mock import MagicMock

import pytest
from dotenv import load_dotenv
from letta_client import Letta
from openai import AsyncOpenAI
from openai.types.chat import ChatCompletionChunk

from letta.agents.voice_sleeptime_agent import VoiceSleeptimeAgent
from letta.config import LettaConfig
from letta.constants import DEFAULT_MAX_MESSAGE_BUFFER_LENGTH, DEFAULT_MIN_MESSAGE_BUFFER_LENGTH
from letta.orm.errors import NoResultFound
from letta.schemas.agent import AgentType, CreateAgent
from letta.schemas.block import CreateBlock
from letta.schemas.embedding_config import EmbeddingConfig
from letta.schemas.enums import MessageRole, MessageStreamStatus
from letta.schemas.group import GroupUpdate, ManagerType, VoiceSleeptimeManagerUpdate
from letta.schemas.letta_message import AssistantMessage, ReasoningMessage, ToolCallMessage
from letta.schemas.letta_message_content import TextContent
from letta.schemas.llm_config import LLMConfig
from letta.schemas.message import Message, MessageCreate
from letta.schemas.openai.chat_completion_request import ChatCompletionRequest
from letta.schemas.openai.chat_completion_request import UserMessage as OpenAIUserMessage
from letta.schemas.tool import ToolCreate
from letta.schemas.usage import LettaUsageStatistics
from letta.server.server import SyncServer
from letta.services.agent_manager import AgentManager
from letta.services.block_manager import BlockManager
from letta.services.message_manager import MessageManager
from letta.services.passage_manager import PassageManager
from letta.services.summarizer.enums import SummarizationMode
from letta.services.summarizer.summarizer import Summarizer
from letta.services.tool_manager import ToolManager
from letta.services.user_manager import UserManager
from letta.utils import get_persona_text
from tests.utils import wait_for_server

MESSAGE_TRANSCRIPTS = [
    "user: Hey, I’ve been thinking about planning a road trip up the California coast next month.",
    "assistant: That sounds amazing! Do you have any particular cities or sights in mind?",
    "user: I definitely want to stop in Big Sur and maybe Santa Barbara. Also, I love craft coffee shops.",
    "assistant: Great choices. Would you like recommendations for top-rated coffee spots along the way?",
    "user: Yes, please. Also, I prefer independent cafés over chains, and I’m vegan.",
    "assistant: Noted—independent, vegan-friendly cafés. Anything else?",
    "user: I’d also like to listen to something upbeat, maybe a podcast or playlist suggestion.",
    "assistant: Sure—perhaps an indie rock playlist or a travel podcast like “Zero To Travel.”",
    "user: Perfect. By the way, my birthday is June 12th, so I’ll be turning 30 on the trip.",
    "assistant: Happy early birthday! Would you like gift ideas or celebration tips?",
    "user: Maybe just a recommendation for a nice vegan bakery to grab a birthday treat.",
    "assistant: How about Vegan Treats in Santa Barbara? They’re highly rated.",
    "user: Sounds good. Also, I work remotely as a UX designer, usually on a MacBook Pro.",
    "assistant: Understood. I can draft a relaxed 4-day schedule with driving and stops.",
    "user: Yes, let’s do that.",
    "assistant: I’ll put together a day-by-day plan now.",
]

SYSTEM_MESSAGE = Message(role=MessageRole.system, content=[TextContent(text="System message")])
MESSAGE_OBJECTS = [SYSTEM_MESSAGE]
for entry in MESSAGE_TRANSCRIPTS:
    role_str, text = entry.split(":", 1)
    role = MessageRole.user if role_str.strip() == "user" else MessageRole.assistant
    MESSAGE_OBJECTS.append(Message(role=role, content=[TextContent(text=text.strip())]))
MESSAGE_EVICT_BREAKPOINT = 14

SUMMARY_REQ_TEXT = """
You’re a memory-recall helper for an AI that can only keep the last 4 messages. Scan the conversation history, focusing on messages about to drop out of that window, and write crisp notes that capture any important facts or insights about the human so they aren’t lost.

(Older) Evicted Messages:

0. user: Hey, I’ve been thinking about planning a road trip up the California coast next month.
1. assistant: That sounds amazing! Do you have any particular cities or sights in mind?
2. user: I definitely want to stop in Big Sur and maybe Santa Barbara. Also, I love craft coffee shops.
3. assistant: Great choices. Would you like recommendations for top-rated coffee spots along the way?
4. user: Yes, please. Also, I prefer independent cafés over chains, and I’m vegan.
5. assistant: Noted—independent, vegan-friendly cafés. Anything else?
6. user: I’d also like to listen to something upbeat, maybe a podcast or playlist suggestion.
7. assistant: Sure—perhaps an indie rock playlist or a travel podcast like “Zero To Travel.”
8. user: Perfect. By the way, my birthday is June 12th, so I’ll be turning 30 on the trip.
9. assistant: Happy early birthday! Would you like gift ideas or celebration tips?
10. user: Maybe just a recommendation for a nice vegan bakery to grab a birthday treat.
11. assistant: How about Vegan Treats in Santa Barbara? They’re highly rated.

(Newer) In-Context Messages:

12. user: Sounds good. Also, I work remotely as a UX designer, usually on a MacBook Pro.
13. assistant: Understood. I can draft a relaxed 4-day schedule with driving and stops.
14. user: Yes, let’s do that.
15. assistant: I’ll put together a day-by-day plan now."""

# --- Server Management --- #


@pytest.fixture(scope="module")
def server():
    config = LettaConfig.load()
    print("CONFIG PATH", config.config_path)

    config.save()

    server = SyncServer()
    return server


def _run_server():
    """Starts the Letta server in a background thread."""
    load_dotenv()
    from letta.server.rest_api.app import start_server

    start_server(debug=True)


@pytest.fixture(scope="session")
def server_url():
    """Ensures a server is running and returns its base URL."""
    url = os.getenv("LETTA_SERVER_URL", "http://localhost:8283")

    if not os.getenv("LETTA_SERVER_URL"):
        thread = threading.Thread(target=_run_server, daemon=True)
        thread.start()
        wait_for_server(url)  # Allow server startup time

    return url


# --- Client Setup --- #


@pytest.fixture(scope="session")
def client(server_url):
    """Creates a REST client for testing."""
    client = Letta(base_url=server_url)
    yield client


@pytest.fixture(scope="function")
def roll_dice_tool(client):
    def roll_dice():
        """
        Rolls a 6 sided die.

        Returns:
            str: The roll result.
        """
        return "Rolled a 10!"

    tool = client.tools.upsert_from_function(func=roll_dice)
    # Yield the created tool
    yield tool


@pytest.fixture(scope="function")
def weather_tool(client):
    def get_weather(location: str) -> str:
        """
        Fetches the current weather for a given location.

        Parameters:
            location (str): The location to get the weather for.

        Returns:
            str: A formatted string describing the weather in the given location.

        Raises:
            RuntimeError: If the request to fetch weather data fails.
        """
        import requests

        url = f"https://wttr.in/{location}?format=%C+%t"

        response = requests.get(url)
        if response.status_code == 200:
            weather_data = response.text
            return f"The weather in {location} is {weather_data}."
        else:
            raise RuntimeError(f"Failed to get weather data, status code: {response.status_code}")

    tool = client.tools.upsert_from_function(func=get_weather)
    # Yield the created tool
    yield tool


@pytest.fixture(scope="function")
def composio_gmail_get_profile_tool(default_user):
    tool_create = ToolCreate.from_composio(action_name="GMAIL_GET_PROFILE")
    tool = ToolManager().create_or_update_composio_tool(tool_create=tool_create, actor=default_user)
    yield tool


@pytest.fixture(scope="function")
def voice_agent(server, actor):
    server.tool_manager.upsert_base_tools(actor=actor)

    main_agent = server.create_agent(
        request=CreateAgent(
            agent_type=AgentType.voice_convo_agent,
            name="main_agent",
            memory_blocks=[
                CreateBlock(
                    label="persona",
                    value="You are a personal assistant that helps users with requests.",
                ),
                CreateBlock(
                    label="human",
                    value="My favorite plant is the fiddle leaf\nMy favorite color is lavender",
                ),
            ],
            model="openai/gpt-4o-mini",
            embedding="openai/text-embedding-ada-002",
            enable_sleeptime=True,
        ),
        actor=actor,
    )

    return main_agent


@pytest.fixture
def group_id(voice_agent):
    return voice_agent.multi_agent_group.id


@pytest.fixture(scope="module")
def org_id(server):
    org = server.organization_manager.create_default_organization()

    yield org.id


@pytest.fixture(scope="module")
def actor(server, org_id):
    user = server.user_manager.create_default_user()
    yield user


# --- Helper Functions --- #


def _get_chat_request(message, stream=True):
    """Returns a chat completion request with streaming enabled."""
    return ChatCompletionRequest(
        model="gpt-4o-mini",
        messages=[OpenAIUserMessage(content=message)],
        stream=stream,
    )


def _assert_valid_chunk(chunk, idx, chunks):
    """Validates the structure of each streaming chunk."""
    if isinstance(chunk, ChatCompletionChunk):
        assert chunk.choices, "Each ChatCompletionChunk should have at least one choice."

    elif isinstance(chunk, LettaUsageStatistics):
        assert chunk.completion_tokens > 0, "Completion tokens must be > 0."
        assert chunk.prompt_tokens > 0, "Prompt tokens must be > 0."
        assert chunk.total_tokens > 0, "Total tokens must be > 0."
        assert chunk.step_count == 1, "Step count must be 1."

    elif isinstance(chunk, MessageStreamStatus):
        assert chunk == MessageStreamStatus.done, "Stream should end with 'done' status."
        assert idx == len(chunks) - 1, "The last chunk must be 'done'."

    else:
        pytest.fail(f"Unexpected chunk type: {chunk}")


# --- Tests --- #


@pytest.mark.asyncio
@pytest.mark.parametrize("model", ["openai/gpt-4o-mini", "anthropic/claude-3-5-sonnet-20241022"])
async def test_model_compatibility(disable_e2b_api_key, client, model, server, group_id, actor):
    request = _get_chat_request("How are you?")
    server.tool_manager.upsert_base_tools(actor=actor)

    main_agent = server.create_agent(
        request=CreateAgent(
            agent_type=AgentType.voice_convo_agent,
            name="main_agent",
            memory_blocks=[
                CreateBlock(
                    label="persona",
                    value="You are a personal assistant that helps users with requests.",
                ),
                CreateBlock(
                    label="human",
                    value="My favorite plant is the fiddle leaf\nMy favorite color is lavender",
                ),
            ],
            model=model,
            embedding="openai/text-embedding-ada-002",
            enable_sleeptime=True,
        ),
        actor=actor,
    )
    async_client = AsyncOpenAI(base_url=f"http://localhost:8283/v1/voice-beta/{main_agent.id}", max_retries=0)

    stream = await async_client.chat.completions.create(**request.model_dump(exclude_none=True))
    async with stream:
        async for chunk in stream:
            if chunk.choices and chunk.choices[0].delta.content:
                print(chunk.choices[0].delta.content)


@pytest.mark.asyncio
@pytest.mark.parametrize("message", ["Use search memory tool to recall what my name is."])
@pytest.mark.parametrize("endpoint", ["v1/voice-beta"])
async def test_voice_recall_memory(disable_e2b_api_key, client, voice_agent, message, endpoint):
    """Tests chat completion streaming using the Async OpenAI client."""
    request = _get_chat_request(message)

    async_client = AsyncOpenAI(base_url=f"http://localhost:8283/{endpoint}/{voice_agent.id}", max_retries=0)
    stream = await async_client.chat.completions.create(**request.model_dump(exclude_none=True))
    async with stream:
        async for chunk in stream:
            if chunk.choices and chunk.choices[0].delta.content:
                print(chunk.choices[0].delta.content)


@pytest.mark.asyncio
@pytest.mark.parametrize("endpoint", ["v1/voice-beta"])
async def test_trigger_summarization(disable_e2b_api_key, client, server, voice_agent, group_id, endpoint, actor):
    server.group_manager.modify_group(
        group_id=group_id,
        group_update=GroupUpdate(
            manager_config=VoiceSleeptimeManagerUpdate(
                manager_type=ManagerType.voice_sleeptime,
                max_message_buffer_length=6,
                min_message_buffer_length=5,
            )
        ),
        actor=actor,
    )

    request = _get_chat_request("How are you?")
    async_client = AsyncOpenAI(base_url=f"http://localhost:8283/{endpoint}/{voice_agent.id}", max_retries=0)

    stream = await async_client.chat.completions.create(**request.model_dump(exclude_none=True))
    async with stream:
        async for chunk in stream:
            if chunk.choices and chunk.choices[0].delta.content:
                print(chunk.choices[0].delta.content)
    print("============================================")
    request = _get_chat_request("What are you up to?")
    stream = await async_client.chat.completions.create(**request.model_dump(exclude_none=True))
    async with stream:
        async for chunk in stream:
            if chunk.choices and chunk.choices[0].delta.content:
                print(chunk.choices[0].delta.content)


@pytest.mark.asyncio
async def test_summarization(disable_e2b_api_key, voice_agent):
    agent_manager = AgentManager()
    user_manager = UserManager()
    actor = user_manager.get_default_user()

    request = CreateAgent(
        name=voice_agent.name + "-sleeptime",
        agent_type=AgentType.voice_sleeptime_agent,
        block_ids=[block.id for block in voice_agent.memory.blocks],
        memory_blocks=[
            CreateBlock(
                label="memory_persona",
                value=get_persona_text("voice_memory_persona"),
            ),
        ],
        llm_config=LLMConfig.default_config(model_name="gpt-4o-mini"),
        embedding_config=EmbeddingConfig.default_config(provider="openai"),
        project_id=voice_agent.project_id,
    )
    sleeptime_agent = agent_manager.create_agent(request, actor=actor)

    memory_agent = VoiceSleeptimeAgent(
        agent_id=sleeptime_agent.id,
        convo_agent_state=sleeptime_agent,  # In reality, this will be the main convo agent
        message_manager=MessageManager(),
        agent_manager=agent_manager,
        actor=actor,
        block_manager=BlockManager(),
        passage_manager=PassageManager(),
        target_block_label="human",
    )
    memory_agent.update_message_transcript(MESSAGE_TRANSCRIPTS)

    summarizer = Summarizer(
        mode=SummarizationMode.STATIC_MESSAGE_BUFFER,
        summarizer_agent=memory_agent,
        message_buffer_limit=8,
        message_buffer_min=4,
    )

    # stub out the agent.step so it returns a known sentinel
    memory_agent.step = MagicMock(return_value="STEP_RESULT")
<<<<<<< HEAD

    # patch fire_and_forget on *this* summarizer instance to a MagicMock
    summarizer.fire_and_forget = MagicMock()

    # now call the method under test
    in_ctx = MESSAGE_OBJECTS[:MESSAGE_EVICT_BREAKPOINT]
    new_msgs = MESSAGE_OBJECTS[MESSAGE_EVICT_BREAKPOINT:]
    # call under test (this is sync)
    updated, did_summarize = summarizer._static_buffer_summarization(
        in_context_messages=in_ctx,
        new_letta_messages=new_msgs,
    )

=======

    # patch fire_and_forget on *this* summarizer instance to a MagicMock
    summarizer.fire_and_forget = MagicMock()

    # now call the method under test
    in_ctx = MESSAGE_OBJECTS[:MESSAGE_EVICT_BREAKPOINT]
    new_msgs = MESSAGE_OBJECTS[MESSAGE_EVICT_BREAKPOINT:]
    # call under test (this is sync)
    updated, did_summarize = summarizer._static_buffer_summarization(
        in_context_messages=in_ctx,
        new_letta_messages=new_msgs,
    )

    assert did_summarize is True
    assert len(updated) == summarizer.message_buffer_min + 1  # One extra for system message
    assert updated[0].role == MessageRole.system  # Preserved system message

    # 2) the summarizer_agent.step() should have been *called* exactly once
    memory_agent.step.assert_called_once()
    call_args = memory_agent.step.call_args.args[0]  # the single positional argument: a list of MessageCreate
    assert isinstance(call_args, list)
    assert isinstance(call_args[0], MessageCreate)
    assert call_args[0].role == MessageRole.user
    assert "15. assistant: I’ll put together a day-by-day plan now." in call_args[0].content[0].text

    # 3) fire_and_forget should have been called once, and its argument must be the coroutine returned by step()
    summarizer.fire_and_forget.assert_called_once()


@pytest.mark.asyncio
async def test_voice_sleeptime_agent(disable_e2b_api_key, voice_agent):
    """Tests chat completion streaming using the Async OpenAI client."""
    agent_manager = AgentManager()
    user_manager = UserManager()
    actor = user_manager.get_default_user()

    request = CreateAgent(
        name=voice_agent.name + "-sleeptime",
        agent_type=AgentType.voice_sleeptime_agent,
        block_ids=[block.id for block in voice_agent.memory.blocks],
        memory_blocks=[
            CreateBlock(
                label="memory_persona",
                value=get_persona_text("voice_memory_persona"),
            ),
        ],
        llm_config=LLMConfig.default_config(model_name="gpt-4o-mini"),
        embedding_config=EmbeddingConfig.default_config(provider="openai"),
        project_id=voice_agent.project_id,
    )
    sleeptime_agent = agent_manager.create_agent(request, actor=actor)

    memory_agent = VoiceSleeptimeAgent(
        agent_id=sleeptime_agent.id,
        convo_agent_state=sleeptime_agent,  # In reality, this will be the main convo agent
        message_manager=MessageManager(),
        agent_manager=agent_manager,
        actor=actor,
        block_manager=BlockManager(),
        passage_manager=PassageManager(),
        target_block_label="human",
    )
    memory_agent.update_message_transcript(MESSAGE_TRANSCRIPTS)

    summarizer = Summarizer(
        mode=SummarizationMode.STATIC_MESSAGE_BUFFER,
        summarizer_agent=memory_agent,
        message_buffer_limit=8,
        message_buffer_min=4,
    )

    # stub out the agent.step so it returns a known sentinel
    memory_agent.step = MagicMock(return_value="STEP_RESULT")

    # patch fire_and_forget on *this* summarizer instance to a MagicMock
    summarizer.fire_and_forget = MagicMock()

    # now call the method under test
    in_ctx = MESSAGE_OBJECTS[:MESSAGE_EVICT_BREAKPOINT]
    new_msgs = MESSAGE_OBJECTS[MESSAGE_EVICT_BREAKPOINT:]
    # call under test (this is sync)
    updated, did_summarize = summarizer._static_buffer_summarization(
        in_context_messages=in_ctx,
        new_letta_messages=new_msgs,
    )

>>>>>>> 3b7da483
    assert did_summarize is True
    assert len(updated) == summarizer.message_buffer_min + 1  # One extra for system message
    assert updated[0].role == MessageRole.system  # Preserved system message

    # 2) the summarizer_agent.step() should have been *called* exactly once
    memory_agent.step.assert_called_once()
    call_args = memory_agent.step.call_args.args[0]  # the single positional argument: a list of MessageCreate
    assert isinstance(call_args, list)
    assert isinstance(call_args[0], MessageCreate)
    assert call_args[0].role == MessageRole.user
    assert "15. assistant: I’ll put together a day-by-day plan now." in call_args[0].content[0].text

    # 3) fire_and_forget should have been called once, and its argument must be the coroutine returned by step()
    summarizer.fire_and_forget.assert_called_once()


@pytest.mark.asyncio
async def test_voice_sleeptime_agent(disable_e2b_api_key, client, voice_agent):
    """Tests chat completion streaming using the Async OpenAI client."""
    agent_manager = AgentManager()
    user_manager = UserManager()
    actor = user_manager.get_default_user()

    finish_rethinking_memory_tool = client.tools.list(name="finish_rethinking_memory")[0]
    store_memories_tool = client.tools.list(name="store_memories")[0]
    rethink_user_memory_tool = client.tools.list(name="rethink_user_memory")[0]
    request = CreateAgent(
        name=voice_agent.name + "-sleeptime",
        agent_type=AgentType.voice_sleeptime_agent,
        block_ids=[block.id for block in voice_agent.memory.blocks],
        memory_blocks=[
            CreateBlock(
                label="memory_persona",
                value=get_persona_text("voice_memory_persona"),
            ),
        ],
        llm_config=LLMConfig.default_config(model_name="gpt-4o-mini"),
        embedding_config=EmbeddingConfig.default_config(provider="openai"),
        project_id=voice_agent.project_id,
        tool_ids=[finish_rethinking_memory_tool.id, store_memories_tool.id, rethink_user_memory_tool.id],
    )
    sleeptime_agent = agent_manager.create_agent(request, actor=actor)

    memory_agent = VoiceSleeptimeAgent(
        agent_id=sleeptime_agent.id,
        convo_agent_state=sleeptime_agent,  # In reality, this will be the main convo agent
        message_manager=MessageManager(),
        agent_manager=agent_manager,
        actor=actor,
        block_manager=BlockManager(),
        passage_manager=PassageManager(),
        target_block_label="human",
    )
    memory_agent.update_message_transcript(MESSAGE_TRANSCRIPTS)

    results = await memory_agent.step([MessageCreate(role=MessageRole.user, content=[TextContent(text=SUMMARY_REQ_TEXT)])])

    messages = results.messages
    # collect the names of every tool call
    seen_tool_calls = set()

    for idx, msg in enumerate(messages):
        # 1) Print whatever “content” this message carries
        if hasattr(msg, "content") and msg.content is not None:
            print(f"Message {idx} content:\n{msg.content}\n")
        # 2) If it’s a ToolCallMessage, also grab its name and print the raw args
        elif isinstance(msg, ToolCallMessage):
            name = msg.tool_call.name
            args = msg.tool_call.arguments
            seen_tool_calls.add(name)
            print(f"Message {idx} TOOL CALL: {name}\nArguments:\n{args}\n")
        # 3) Otherwise just dump the repr
        else:
            print(f"Message {idx} repr:\n{msg!r}\n")

    # now verify we saw each of the three calls at least once
    expected = {"store_memories", "rethink_user_memory", "finish_rethinking_memory"}
    missing = expected - seen_tool_calls
    assert not missing, f"Did not see calls to: {', '.join(missing)}"


@pytest.mark.asyncio
async def test_init_voice_convo_agent(voice_agent, server, actor):

    assert voice_agent.enable_sleeptime == True
    main_agent_tools = [tool.name for tool in voice_agent.tools]
    assert len(main_agent_tools) == 2
    assert "send_message" in main_agent_tools
    assert "search_memory" in main_agent_tools
    assert "core_memory_append" not in main_agent_tools
    assert "core_memory_replace" not in main_agent_tools
    assert "archival_memory_insert" not in main_agent_tools

    # 2. Check that a group was created
    group = server.group_manager.retrieve_group(
        group_id=voice_agent.multi_agent_group.id,
        actor=actor,
    )
    assert group.manager_type == ManagerType.voice_sleeptime
    assert len(group.agent_ids) == 1

    # 3. Verify shared blocks
    sleeptime_agent_id = group.agent_ids[0]
    shared_block = server.agent_manager.get_block_with_label(agent_id=voice_agent.id, block_label="human", actor=actor)
    agents = server.block_manager.get_agents_for_block(block_id=shared_block.id, actor=actor)
    assert len(agents) == 2
    assert sleeptime_agent_id in [agent.id for agent in agents]
    assert voice_agent.id in [agent.id for agent in agents]

    # 4 Verify sleeptime agent tools
    sleeptime_agent = server.agent_manager.get_agent_by_id(agent_id=sleeptime_agent_id, actor=actor)
    sleeptime_agent_tools = [tool.name for tool in sleeptime_agent.tools]
    assert "store_memories" in sleeptime_agent_tools
    assert "rethink_user_memory" in sleeptime_agent_tools
    assert "finish_rethinking_memory" in sleeptime_agent_tools

    # 5. Send a message as a sanity check
    response = await server.send_message_to_agent(
        agent_id=voice_agent.id,
        actor=actor,
        input_messages=[
            MessageCreate(
                role="user",
                content="Hey there.",
            ),
        ],
        stream_steps=False,
        stream_tokens=False,
    )
    assert len(response.messages) > 0
    message_types = [type(message) for message in response.messages]
    assert ReasoningMessage in message_types
    assert AssistantMessage in message_types

    # 6. Delete agent
    server.agent_manager.delete_agent(agent_id=voice_agent.id, actor=actor)

    with pytest.raises(NoResultFound):
        server.group_manager.retrieve_group(group_id=group.id, actor=actor)
    with pytest.raises(NoResultFound):
        server.agent_manager.get_agent_by_id(agent_id=sleeptime_agent_id, actor=actor)


def _modify(group_id, server, actor, max_val, min_val):
    """Helper to invoke modify_group with voice_sleeptime config."""
    return server.group_manager.modify_group(
        group_id=group_id,
        group_update=GroupUpdate(
            manager_config=VoiceSleeptimeManagerUpdate(
                manager_type=ManagerType.voice_sleeptime,
                max_message_buffer_length=max_val,
                min_message_buffer_length=min_val,
            )
        ),
        actor=actor,
    )


<<<<<<< HEAD
=======
@pytest.fixture
def group_id(voice_agent):
    return voice_agent.multi_agent_group.id


>>>>>>> 3b7da483
def test_valid_buffer_lengths_above_four(group_id, server, actor):
    # both > 4 and max > min
    updated = _modify(group_id, server, actor, max_val=10, min_val=5)
    assert updated.max_message_buffer_length == 10
    assert updated.min_message_buffer_length == 5


def test_valid_buffer_lengths_only_max(group_id, server, actor):
    # both > 4 and max > min
    updated = _modify(group_id, server, actor, max_val=DEFAULT_MAX_MESSAGE_BUFFER_LENGTH + 1, min_val=None)
    assert updated.max_message_buffer_length == DEFAULT_MAX_MESSAGE_BUFFER_LENGTH + 1
    assert updated.min_message_buffer_length == DEFAULT_MIN_MESSAGE_BUFFER_LENGTH


def test_valid_buffer_lengths_only_min(group_id, server, actor):
    # both > 4 and max > min
    updated = _modify(group_id, server, actor, max_val=None, min_val=DEFAULT_MIN_MESSAGE_BUFFER_LENGTH + 1)
    assert updated.max_message_buffer_length == DEFAULT_MAX_MESSAGE_BUFFER_LENGTH
    assert updated.min_message_buffer_length == DEFAULT_MIN_MESSAGE_BUFFER_LENGTH + 1


@pytest.mark.parametrize(
    "max_val,min_val,err_part",
    [
        # only one set → both-or-none
        (None, DEFAULT_MAX_MESSAGE_BUFFER_LENGTH, "must be greater than"),
        (DEFAULT_MIN_MESSAGE_BUFFER_LENGTH, None, "must be greater than"),
        # ordering violations
        (5, 5, "must be greater than"),
        (6, 7, "must be greater than"),
        # lower-bound (must both be > 4)
        (4, 5, "greater than 4"),
        (5, 4, "greater than 4"),
        (1, 10, "greater than 4"),
        (10, 1, "greater than 4"),
    ],
)
def test_invalid_buffer_lengths(group_id, server, actor, max_val, min_val, err_part):
    with pytest.raises(ValueError) as exc:
        _modify(group_id, server, actor, max_val, min_val)
    assert err_part in str(exc.value)<|MERGE_RESOLUTION|>--- conflicted
+++ resolved
@@ -393,7 +393,6 @@
 
     # stub out the agent.step so it returns a known sentinel
     memory_agent.step = MagicMock(return_value="STEP_RESULT")
-<<<<<<< HEAD
 
     # patch fire_and_forget on *this* summarizer instance to a MagicMock
     summarizer.fire_and_forget = MagicMock()
@@ -407,94 +406,6 @@
         new_letta_messages=new_msgs,
     )
 
-=======
-
-    # patch fire_and_forget on *this* summarizer instance to a MagicMock
-    summarizer.fire_and_forget = MagicMock()
-
-    # now call the method under test
-    in_ctx = MESSAGE_OBJECTS[:MESSAGE_EVICT_BREAKPOINT]
-    new_msgs = MESSAGE_OBJECTS[MESSAGE_EVICT_BREAKPOINT:]
-    # call under test (this is sync)
-    updated, did_summarize = summarizer._static_buffer_summarization(
-        in_context_messages=in_ctx,
-        new_letta_messages=new_msgs,
-    )
-
-    assert did_summarize is True
-    assert len(updated) == summarizer.message_buffer_min + 1  # One extra for system message
-    assert updated[0].role == MessageRole.system  # Preserved system message
-
-    # 2) the summarizer_agent.step() should have been *called* exactly once
-    memory_agent.step.assert_called_once()
-    call_args = memory_agent.step.call_args.args[0]  # the single positional argument: a list of MessageCreate
-    assert isinstance(call_args, list)
-    assert isinstance(call_args[0], MessageCreate)
-    assert call_args[0].role == MessageRole.user
-    assert "15. assistant: I’ll put together a day-by-day plan now." in call_args[0].content[0].text
-
-    # 3) fire_and_forget should have been called once, and its argument must be the coroutine returned by step()
-    summarizer.fire_and_forget.assert_called_once()
-
-
-@pytest.mark.asyncio
-async def test_voice_sleeptime_agent(disable_e2b_api_key, voice_agent):
-    """Tests chat completion streaming using the Async OpenAI client."""
-    agent_manager = AgentManager()
-    user_manager = UserManager()
-    actor = user_manager.get_default_user()
-
-    request = CreateAgent(
-        name=voice_agent.name + "-sleeptime",
-        agent_type=AgentType.voice_sleeptime_agent,
-        block_ids=[block.id for block in voice_agent.memory.blocks],
-        memory_blocks=[
-            CreateBlock(
-                label="memory_persona",
-                value=get_persona_text("voice_memory_persona"),
-            ),
-        ],
-        llm_config=LLMConfig.default_config(model_name="gpt-4o-mini"),
-        embedding_config=EmbeddingConfig.default_config(provider="openai"),
-        project_id=voice_agent.project_id,
-    )
-    sleeptime_agent = agent_manager.create_agent(request, actor=actor)
-
-    memory_agent = VoiceSleeptimeAgent(
-        agent_id=sleeptime_agent.id,
-        convo_agent_state=sleeptime_agent,  # In reality, this will be the main convo agent
-        message_manager=MessageManager(),
-        agent_manager=agent_manager,
-        actor=actor,
-        block_manager=BlockManager(),
-        passage_manager=PassageManager(),
-        target_block_label="human",
-    )
-    memory_agent.update_message_transcript(MESSAGE_TRANSCRIPTS)
-
-    summarizer = Summarizer(
-        mode=SummarizationMode.STATIC_MESSAGE_BUFFER,
-        summarizer_agent=memory_agent,
-        message_buffer_limit=8,
-        message_buffer_min=4,
-    )
-
-    # stub out the agent.step so it returns a known sentinel
-    memory_agent.step = MagicMock(return_value="STEP_RESULT")
-
-    # patch fire_and_forget on *this* summarizer instance to a MagicMock
-    summarizer.fire_and_forget = MagicMock()
-
-    # now call the method under test
-    in_ctx = MESSAGE_OBJECTS[:MESSAGE_EVICT_BREAKPOINT]
-    new_msgs = MESSAGE_OBJECTS[MESSAGE_EVICT_BREAKPOINT:]
-    # call under test (this is sync)
-    updated, did_summarize = summarizer._static_buffer_summarization(
-        in_context_messages=in_ctx,
-        new_letta_messages=new_msgs,
-    )
-
->>>>>>> 3b7da483
     assert did_summarize is True
     assert len(updated) == summarizer.message_buffer_min + 1  # One extra for system message
     assert updated[0].role == MessageRole.system  # Preserved system message
@@ -652,15 +563,6 @@
         actor=actor,
     )
 
-
-<<<<<<< HEAD
-=======
-@pytest.fixture
-def group_id(voice_agent):
-    return voice_agent.multi_agent_group.id
-
-
->>>>>>> 3b7da483
 def test_valid_buffer_lengths_above_four(group_id, server, actor):
     # both > 4 and max > min
     updated = _modify(group_id, server, actor, max_val=10, min_val=5)
